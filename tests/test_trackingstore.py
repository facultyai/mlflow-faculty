--- conflicted
+++ resolved
@@ -12,8 +12,6 @@
 # See the License for the specific language governing permissions and
 # limitations under the License
 
-from uuid import uuid4
-
 import faculty
 from faculty.clients.base import HttpError
 from faculty.clients.experiment import (
@@ -23,11 +21,7 @@
     Pagination,
     Page,
 )
-<<<<<<< HEAD
-from mlflow.entities import ViewType, RunTag
-=======
-from mlflow.entities import RunStatus, ViewType
->>>>>>> 4460ad49
+from mlflow.entities import RunStatus, RunTag, ViewType
 from mlflow.exceptions import MlflowException
 from mlflow.utils import mlflow_tags
 import pytest
